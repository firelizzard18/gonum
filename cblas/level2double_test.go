--- conflicted
+++ resolved
@@ -54,11 +54,10 @@
 	testblas.Dsyr2Test(t, blasser)
 }
 
-<<<<<<< HEAD
 func TestDtpsv(t *testing.T) {
 	testblas.DtpsvTest(t, blasser)
-=======
+}
+
 func TestDtmpv(t *testing.T) {
 	testblas.DtpmvTest(t, blasser)
->>>>>>> 5bde4340
 }